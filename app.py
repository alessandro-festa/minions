import streamlit as st
from minions.minion import Minion
from minions.minions import Minions
from minions.minions_mcp import SyncMinionsMCP, MCPConfigManager

<<<<<<< HEAD
from minions.clients.ollama import OllamaClient
from minions.clients.openai import OpenAIClient
from minions.clients.anthropic import AnthropicClient
from minions.clients.together import TogetherClient
from minions.clients.perplexity import PerplexityAIClient
from minions.clients.openrouter import OpenRouterClient
from minions.clients.groq import GroqClient
from minions.clients.mlx_lm import MLXLMClient
from minions.clients.azure_openai import AzureOpenAIClient
=======
from minions.clients import *

# Check if MLXLMClient and CartesiaMLXClient are in the clients module
mlx_available = "MLXLMClient" in globals()
cartesia_available = "CartesiaMLXClient" in globals()

# Log availability for debugging
print(f"MLXLMClient available: {mlx_available}")
print(f"CartesiaMLXClient available: {cartesia_available}")

>>>>>>> ac2dfc25

import os
import time
import pandas as pd
import fitz  # PyMuPDF
from PIL import Image
import io
from pydantic import BaseModel
import json
from streamlit_theme import st_theme
from dotenv import load_dotenv

# Load environment variables from .env file
load_dotenv()

# Check if Azure OpenAI environment variables are set
azure_openai_key = os.getenv("AZURE_OPENAI_API_KEY")
azure_openai_endpoint = os.getenv("AZURE_OPENAI_ENDPOINT")
azure_openai_api_version = os.getenv("AZURE_OPENAI_API_VERSION")

if azure_openai_key and azure_openai_endpoint:
    print(f"Loaded Azure OpenAI configuration from .env file:")
    print(f"  - Endpoint: {azure_openai_endpoint}")
    print(f"  - API Version: {azure_openai_api_version or '2024-02-15-preview'}")
    print(f"  - API Key: {azure_openai_key[:5]}...{azure_openai_key[-5:] if len(azure_openai_key) > 10 else ''}")

class StructuredLocalOutput(BaseModel):
    explanation: str
    citation: str | None
    answer: str | None


# Set custom sidebar width
st.markdown(
    """
    <style>
        [data-testid="stSidebar"][aria-expanded="true"]{
            min-width: 350px;
            max-width: 750px;
        }
    </style>
    """,
    unsafe_allow_html=True,
)

# OpenAI model pricing per 1M tokens
OPENAI_PRICES = {
    "gpt-4o": {"input": 2.50, "cached_input": 1.25, "output": 10.00},
    "gpt-4o-mini": {"input": 0.15, "cached_input": 0.075, "output": 0.60},
    "o3-mini": {"input": 1.10, "cached_input": 0.55, "output": 4.40},
}

PROVIDER_TO_ENV_VAR_KEY = {
    "OpenAI": "OPENAI_API_KEY",
    "AzureOpenAI": "AZURE_OPENAI_API_KEY",
    "OpenRouter": "OPENROUTER_API_KEY",
    "Anthropic": "ANTHROPIC_API_KEY",
    "Together": "TOGETHER_API_KEY",
    "Perplexity": "PERPLEXITY_API_KEY",
    "Groq": "GROQ_API_KEY",
}


# for Minions protocol
class JobOutput(BaseModel):
    answer: str | None
    explanation: str | None
    citation: str | None


def extract_text_from_pdf(pdf_bytes):
    """Extract text from a PDF file using PyMuPDF."""
    try:
        doc = fitz.open(stream=pdf_bytes, filetype="pdf")
        text = ""
        for page in doc:
            text += page.get_text()
        doc.close()
        return text
    except Exception as e:
        st.error(f"Error processing PDF: {str(e)}")
        return None


def extract_text_from_image(image_bytes):
    """Extract text from an image file using pytesseract OCR."""
    try:
        import pytesseract

        image = Image.open(io.BytesIO(image_bytes))
        text = pytesseract.image_to_string(image)
        return text
    except Exception as e:
        st.error(f"Error processing image: {str(e)}")
        return None


def jobs_callback(jobs):
    """Display a list of jobs with toggleable details."""
    total_jobs = len(jobs)
    successful_jobs = sum(1 for job in jobs if job.include)
    st.write(f"### Jobs ({successful_jobs}/{total_jobs} successful)")
    for job_idx, job in enumerate(jobs):
        icon = "✅" if job.include else "❌"
        with st.expander(
            f"{icon} Job {job_idx + 1} (Task: {job.manifest.task_id}, Chunk: {job.manifest.chunk_id})"
        ):
            st.write("**Task:**")
            st.write(job.manifest.task)
            st.write("**Chunk Preview:**")
            chunk_preview = (
                job.manifest.chunk[:100] + "..."
                if len(job.manifest.chunk) > 100
                else job.manifest.chunk
            )
            st.write(chunk_preview)
            if job.output.answer:
                st.write("**Answer:**")
                st.write(job.output.answer)
            if job.output.explanation:
                st.write("**Explanation:**")
                st.write(job.output.explanation)
            if job.output.citation:
                st.write("**Citation:**")
                st.write(job.output.citation)


placeholder_messages = {}

THINKING_GIF = "https://media.giphy.com/media/v1.Y2lkPTc5MGI3NjExa2xhc3QzaHZyYWJ0M3czZXVjMGQ0YW50ZTBvcDdlNXVxNWhvZHdhOCZlcD12MV9naWZzX3NlYXJjaCZjdD1n/3o7bu3XilJ5BOiSGic/giphy.gif"
GRU_GIF = "https://media.giphy.com/media/ySMINwPzf50IM/giphy.gif?cid=790b7611vozglgf917p8ou0vjzydpgk9p8hpdwq9x95euttp&ep=v1_gifs_search&rid=giphy.gif&ct=g"
MINION_VIDEO = "https://www.youtube.com/embed/65BzWiQTkII?autoplay=1&mute=1"


def is_dark_mode():
    theme = st_theme()
    if theme and "base" in theme:
        if theme["base"] == "dark":
            return True
    return False


# Check theme setting
dark_mode = is_dark_mode()

# Choose image based on theme
if dark_mode:
    image_path = (
        "assets/minions_logo_no_background.png"  # Replace with your dark mode image
    )
else:
    image_path = "assets/minions_logo_light.png"  # Replace with your light mode image


# Display Minions logo at the top
st.image(image_path, use_container_width=True)

# add a horizontal line that is width of image
st.markdown("<hr style='width: 100%;'>", unsafe_allow_html=True)


def message_callback(role, message, is_final=True):
    """Show messages for both Minion and Minions protocols,
    labeling the local vs remote model clearly."""
    # Map supervisor -> Remote, worker -> Local
    chat_role = "Remote" if role == "supervisor" else "Local"

    if role == "supervisor":
        chat_role = "Remote"
        path = "assets/gru.jpg"
        # path = GRU_GIF
    else:
        chat_role = "Local"
        path = "assets/minion.png"
        # path = MINION_GIF

    # If we are not final, render a placeholder.
    if not is_final:
        # Create a placeholder container and store it for later update.
        placeholder = st.empty()
        with placeholder.chat_message(chat_role, avatar=path):
            st.markdown("**Working...**")
            if role == "supervisor":
                # st.image(GRU_GIF, width=50)
                st.markdown(
                    f"""
                    <div style="display: flex; justify-content: center;">
                        <img src="{GRU_GIF}" width="200">
                    </div>
                    """,
                    unsafe_allow_html=True,
                )
            else:
                # st.image(MINION_GIF, width=50)
                video_html = f"""
                    <style>
                    .video-container {{
                        position: relative;
                        padding-bottom: 56.25%; /* 16:9 Aspect Ratio */
                        height: 0;
                        overflow: hidden;
                        max-width: 100%;
                        background: #000;
                    }}
                    .video-container iframe {{
                        position: absolute;
                        top: 0;
                        left: 0;
                        width: 100%;
                        height: 100%;
                    }}
                    </style>

                    <div class="video-container">
                        <iframe src="{MINION_VIDEO}" 
                        frameborder="0" allow="autoplay; encrypted-media" allowfullscreen></iframe>
                    </div>
                """

                st.markdown(video_html, unsafe_allow_html=True)
            # st.image(THINKING_GIF, width=50)
        placeholder_messages[role] = placeholder
    else:
        if role in placeholder_messages:
            placeholder_messages[role].empty()
            del placeholder_messages[role]
        with st.chat_message(chat_role, avatar=path):
            if role == "worker" and isinstance(message, list):
                # For Minions protocol, messages are a list of jobs
                st.markdown("#### Here are the outputs from all the minions!")
                tasks = {}
                for job in message:
                    task_id = job.manifest.task_id
                    if task_id not in tasks:
                        tasks[task_id] = {"task": job.manifest.task, "jobs": []}
                    tasks[task_id]["jobs"].append(job)

                for task_id, task_info in tasks.items():
                    # first srt task_info[jobs] by job_id
                    task_info["jobs"] = sorted(
                        task_info["jobs"], key=lambda x: x.manifest.job_id
                    )
                    include_jobs = [
                        job
                        for job in task_info["jobs"]
                        if job.output.answer
                        and job.output.answer.lower().strip() != "none"
                    ]

                    st.markdown(
                        f"_Note: {len(task_info['jobs']) - len(include_jobs)} jobs did not have relevant information._"
                    )
                    st.markdown(f"**Jobs with relevant information:**")
                    # print all the relevant information
                    for job in include_jobs:
                        st.markdown(
                            f"**✅ Job {job.manifest.job_id + 1} (Chunk {job.manifest.chunk_id + 1})**"
                        )
                        answer = job.output.answer.replace("$", "\\$")
                        st.markdown(f"Answer: {answer}")

            elif isinstance(message, dict):
                if "content" in message and isinstance(message["content"], (dict, str)):
                    try:
                        # Try to parse as JSON if it's a string
                        content = (
                            message["content"]
                            if isinstance(message["content"], dict)
                            else json.loads(message["content"])
                        )
                        st.json(content)
                    except json.JSONDecodeError:
                        st.write(message["content"])
                else:
                    st.write(message)
            else:
                message = message.replace("$", "\\$")
                st.markdown(message)


def initialize_clients(
    local_model_name,
    remote_model_name,
    provider,
    local_provider,
    protocol,
    local_temperature,
    local_max_tokens,
    remote_temperature,
    remote_max_tokens,
    api_key,
    num_ctx=4096,
    mcp_server_name=None,
):
    """Initialize the local and remote clients outside of the run_protocol function."""
    # Store model parameters in session state for potential reinitialization
    st.session_state.local_model_name = local_model_name
    st.session_state.remote_model_name = remote_model_name
    st.session_state.local_temperature = local_temperature
    st.session_state.local_max_tokens = local_max_tokens
    st.session_state.remote_temperature = remote_temperature
    st.session_state.remote_max_tokens = remote_max_tokens
    st.session_state.provider = provider
    st.session_state.local_provider = local_provider
    st.session_state.api_key = api_key
    st.session_state.mcp_server_name = mcp_server_name

    # For Minions we want asynchronous local chunk processing:
    if protocol in ["Minions", "Minions-MCP"]:
        use_async = True
        # For Minions, we use a fixed context size since it processes chunks
        minions_ctx = 4096

        # Use appropriate client based on local provider
        if local_provider == "MLX":
            st.session_state.local_client = MLXLMClient(
                model_name=local_model_name,
                temperature=local_temperature,
                max_tokens=int(local_max_tokens),
            )
        elif local_provider == "Cartesia-MLX":
            st.session_state.local_client = CartesiaMLXClient(
                model_name=local_model_name,
                temperature=local_temperature,
                max_tokens=int(local_max_tokens),
            )
        else:  # Ollama
            st.session_state.local_client = OllamaClient(
                model_name=local_model_name,
                temperature=local_temperature,
                max_tokens=int(local_max_tokens),
                num_ctx=minions_ctx,
                structured_output_schema=StructuredLocalOutput,
                use_async=use_async,
            )
    else:
        use_async = False

        # Use appropriate client based on local provider
        if local_provider == "MLX":
            st.session_state.local_client = MLXLMClient(
                model_name=local_model_name,
                temperature=local_temperature,
                max_tokens=int(local_max_tokens),
            )
        elif local_provider == "Cartesia-MLX":
            st.session_state.local_client = CartesiaMLXClient(
                model_name=local_model_name,
                temperature=local_temperature,
                max_tokens=int(local_max_tokens),
            )
        else:  # Ollama
            st.session_state.local_client = OllamaClient(
                model_name=local_model_name,
                temperature=local_temperature,
                max_tokens=int(local_max_tokens),
                num_ctx=num_ctx,
                structured_output_schema=None,
                use_async=use_async,
            )

    if provider == "OpenAI":
        st.session_state.remote_client = OpenAIClient(
            model_name=remote_model_name,
            temperature=remote_temperature,
            max_tokens=int(remote_max_tokens),
            api_key=api_key,
        )
    elif provider == "AzureOpenAI":
        # Get Azure-specific parameters from environment variables
        azure_endpoint = os.getenv("AZURE_OPENAI_ENDPOINT")
        azure_api_version = os.getenv("AZURE_OPENAI_API_VERSION", "2024-02-15-preview")
        
        # Show warning if endpoint is not set
        if not azure_endpoint:
            st.warning("Azure OpenAI endpoint not set. Please set the AZURE_OPENAI_ENDPOINT environment variable.")
            st.info("You can run the setup_azure_openai.sh script to configure Azure OpenAI settings.")
        else:
            st.success(f"Using Azure OpenAI endpoint: {azure_endpoint}")
        
        # Use the API key from the UI if provided, otherwise use the one from environment variables
        azure_api_key = api_key if api_key else os.getenv("AZURE_OPENAI_API_KEY")
        
        st.session_state.remote_client = AzureOpenAIClient(
            model_name=remote_model_name,
            temperature=remote_temperature,
            max_tokens=int(remote_max_tokens),
            api_key=azure_api_key,
            api_version=azure_api_version,
            azure_endpoint=azure_endpoint,
        )
    elif provider == "OpenRouter":
        st.session_state.remote_client = OpenRouterClient(
            model_name=remote_model_name,
            temperature=remote_temperature,
            max_tokens=int(remote_max_tokens),
            api_key=api_key,
        )
    elif provider == "Anthropic":
        st.session_state.remote_client = AnthropicClient(
            model_name=remote_model_name,
            temperature=remote_temperature,
            max_tokens=int(remote_max_tokens),
            api_key=api_key,
        )
    elif provider == "Together":
        st.session_state.remote_client = TogetherClient(
            model_name=remote_model_name,
            temperature=remote_temperature,
            max_tokens=int(remote_max_tokens),
            api_key=api_key,
        )
    elif provider == "Perplexity":
        st.session_state.remote_client = PerplexityAIClient(
            model_name=remote_model_name,
            temperature=remote_temperature,
            max_tokens=int(remote_max_tokens),
            api_key=api_key,
        )
    elif provider == "Groq":
        st.session_state.remote_client = GroqClient(
            model_name=remote_model_name,
            temperature=remote_temperature,
            max_tokens=int(remote_max_tokens),
            api_key=api_key,
        )

    else:  # OpenAI
        st.session_state.remote_client = OpenAIClient(
            model_name=remote_model_name,
            temperature=remote_temperature,
            max_tokens=int(remote_max_tokens),
            api_key=api_key,
        )

    if protocol == "Minions":
        st.session_state.method = Minions(
            st.session_state.local_client,
            st.session_state.remote_client,
            callback=message_callback,
        )
    elif protocol == "Minions-MCP":
        st.session_state.method = SyncMinionsMCP(
            local_client=st.session_state.local_client,
            remote_client=st.session_state.remote_client,
            mcp_server_name=mcp_server_name,
            callback=message_callback,
        )
    else:  # Minion protocol
        st.session_state.method = Minion(
            st.session_state.local_client,
            st.session_state.remote_client,
            callback=message_callback,
        )

    return (
        st.session_state.local_client,
        st.session_state.remote_client,
        st.session_state.method,
    )


def run_protocol(task, context, doc_metadata, status, protocol, local_provider):
    """Run the protocol with pre-initialized clients."""
    setup_start_time = time.time()

    with status.container():
        messages_container = st.container()
        st.markdown(f"**Query:** {task}")

        # If context size has changed, we need to update the local client's num_ctx
        # But only for Minion protocol, not Minions (which processes chunks)
        if (
            "local_client" in st.session_state
            and hasattr(st.session_state.local_client, "num_ctx")
            and protocol == "Minion"
            and st.session_state.current_protocol == "Minion"
        ):

            padding = 8000
            estimated_tokens = int(len(context) / 4 + padding) if context else 4096
            num_ctx_values = [2048, 4096, 8192, 16384, 32768, 65536, 131072]
            closest_value = min(
                [x for x in num_ctx_values if x >= estimated_tokens], default=131072
            )

            # Only reinitialize if num_ctx needs to change
            if closest_value != st.session_state.local_client.num_ctx:
                st.write(f"Adjusting context window to {closest_value} tokens...")

                # According to Ollama documentation, num_ctx needs to be set during initialization
                # So we need to reinitialize the local client with the new num_ctx
                if (
                    "local_model_name" in st.session_state
                    and "local_temperature" in st.session_state
                    and "local_max_tokens" in st.session_state
                    and "api_key" in st.session_state
                ):

                    # Reinitialize the local client with the new num_ctx
                    if local_provider == "Ollama":
                        st.session_state.local_client = OllamaClient(
                            model_name=st.session_state.local_model_name,
                            temperature=st.session_state.local_temperature,
                            max_tokens=int(st.session_state.local_max_tokens),
                            num_ctx=closest_value,
                            structured_output_schema=None,  # Minion protocol doesn't use structured output
                            use_async=False,  # Minion protocol doesn't use async
                        )
                    else:
                        st.session_state.local_client = MLXLMClient(
                            model_name=st.session_state.local_model_name,
                            temperature=st.session_state.local_temperature,
                            max_tokens=int(st.session_state.local_max_tokens),
                        )

                    # Reinitialize the method with the new local client
                    st.session_state.method = Minion(
                        st.session_state.local_client,
                        st.session_state.remote_client,
                        callback=message_callback,
                    )

        setup_time = time.time() - setup_start_time
        st.write("Solving task...")
        execution_start_time = time.time()

        # Pass is_privacy parameter when using Minion protocol
        if protocol == "Minion":
            output = st.session_state.method(
                task=task,
                doc_metadata=doc_metadata,
                context=[context],
                max_rounds=5,
                is_privacy=privacy_mode,  # Pass the privacy mode setting
            )
        elif protocol == "Minions":
            output = st.session_state.method(
                task=task,
                doc_metadata=doc_metadata,
                context=[context],
                max_rounds=5,
                use_bm25=use_bm25,
            )
        else:
            output = st.session_state.method(
                task=task,
                doc_metadata=doc_metadata,
                context=[context],
                max_rounds=5,
                use_bm25=False,
            )

        execution_time = time.time() - execution_start_time

    return output, setup_time, execution_time


def validate_openai_key(api_key):
    try:
        client = OpenAIClient(
            model_name="gpt-4o-mini", api_key=api_key, temperature=0.0, max_tokens=1
        )
        messages = [{"role": "user", "content": "Say yes"}]
        client.chat(messages)
        return True, ""
    except Exception as e:
        return False, str(e)


def validate_anthropic_key(api_key):
    try:
        client = AnthropicClient(
            model_name="claude-3-5-haiku-latest",
            api_key=api_key,
            temperature=0.0,
            max_tokens=1,
        )
        messages = [{"role": "user", "content": "Say yes"}]
        client.chat(messages)
        return True, ""
    except Exception as e:
        return False, str(e)


def validate_together_key(api_key):
    try:
        client = TogetherClient(
            model_name="meta-llama/Llama-3.3-70B-Instruct-Turbo",
            api_key=api_key,
            temperature=0.0,
            max_tokens=1,
        )
        messages = [{"role": "user", "content": "Say yes"}]
        client.chat(messages)
        return True, ""
    except Exception as e:
        return False, str(e)


def validate_perplexity_key(api_key):
    try:
        client = PerplexityAIClient(
            model_name="sonar-pro", api_key=api_key, temperature=0.0, max_tokens=1
        )
        messages = [{"role": "user", "content": "Say yes"}]
        client.chat(messages)
        return True, ""
    except Exception as e:
        return False, str(e)


def validate_openrouter_key(api_key):
    try:
        client = OpenRouterClient(
            model_name="anthropic/claude-3-5-sonnet",  # Use a common model for testing
            api_key=api_key,
            temperature=0.0,
            max_tokens=1,
        )
        messages = [{"role": "user", "content": "Say yes"}]
        client.chat(messages)
        return True, ""
    except Exception as e:
        return False, str(e)


def validate_groq_key(api_key):
    try:
        client = GroqClient(
            model_name="llama-3.3-70b-versatile",  # Use a common model for testing
            api_key=api_key,
            temperature=0.0,
            max_tokens=1,
        )
        messages = [{"role": "user", "content": "Say yes"}]
        client.chat(messages)
        return True, ""
    except Exception as e:
        return False, str(e)


def validate_azure_openai_key(api_key):
    """Validate Azure OpenAI API key by checking if it's not empty."""
    if not api_key:
        return False, "API key is empty"
    
    # Azure OpenAI keys are typically 32 characters long
    if len(api_key) < 10:  # Simple length check
        return False, "API key is too short"
    
    # We can't make a test call here without the endpoint
    # So we just do basic validation
    return True, "API key format is valid"


# validate


# ---------------------------
#  Sidebar for LLM settings
# ---------------------------
with st.sidebar:
    st.subheader("LLM Provider Settings")

    # Remote provider selection
    provider_col, key_col = st.columns([1, 2])
    with provider_col:
        # List of remote providers
        providers = [
            "OpenAI",
            "AzureOpenAI",
            "OpenRouter",
            "Together",
            "Perplexity",
            "Anthropic",
            "Groq",
        ]
        selected_provider = st.selectbox(
            "Select Remote Provider",
            options=providers,
            index=0,
        )  # Set OpenAI as default (index 0)

    # API key handling for remote provider
    env_var_name = f"{selected_provider.upper()}_API_KEY"
    env_key = os.getenv(env_var_name)
    with key_col:
        user_key = st.text_input(
            f"{selected_provider} API Key (optional if set in environment)",
            type="password",
            value="",
            key=f"{selected_provider}_key",
        )
    api_key = user_key if user_key else env_key

    # Validate API key
    if api_key:
        if selected_provider == "OpenAI":
            is_valid, msg = validate_openai_key(api_key)
        elif selected_provider == "AzureOpenAI":
            is_valid, msg = validate_azure_openai_key(api_key)
        elif selected_provider == "OpenRouter":
            is_valid, msg = validate_openrouter_key(api_key)
        elif selected_provider == "Anthropic":
            is_valid, msg = validate_anthropic_key(api_key)
        elif selected_provider == "Together":
            is_valid, msg = validate_together_key(api_key)
        elif selected_provider == "Perplexity":
            is_valid, msg = validate_perplexity_key(api_key)
        elif selected_provider == "Groq":
            is_valid, msg = validate_groq_key(api_key)
        else:
            raise ValueError(f"Invalid provider: {selected_provider}")

        if is_valid:
            st.success("**✓ Valid API key.** You're good to go!")
            provider_key = api_key
        else:
            st.error(f"**✗ Invalid API key.** {msg}")
            provider_key = None
    else:
        st.error(
            f"**✗ Missing API key.** Input your key above or set the environment variable with `export {PROVIDER_TO_ENV_VAR_KEY[selected_provider]}=<your-api-key>`"
        )
        provider_key = None

    # Local model provider selection
    st.subheader("Local Model Provider")
    local_provider_options = ["Ollama"]
    if mlx_available:
        local_provider_options.append("MLX")
    if cartesia_available:
        local_provider_options.append("Cartesia-MLX")

    local_provider = st.radio(
        "Select Local Provider",
        options=local_provider_options,
        horizontal=True,
        index=0,
    )

    # Add note about Cartesia-MLX installation if selected
    if local_provider == "Cartesia-MLX":
        st.info(
            "⚠️ Cartesia-MLX requires additional installation. Please check the README (see Setup Section) for instructions on how to install the cartesia-mlx package."
        )

    if local_provider == "MLX":
        st.info(
            "⚠️ MLX requires additional installation. Please check the README (see Setup Section) for instructions on how to install the mlx-lm package."
        )

    # Protocol selection
    st.subheader("Protocol")

    # Set a default protocol value
    protocol = "Minion"  # Default protocol

    if selected_provider in ["OpenAI", "AzureOpenAI", "Together", "OpenRouter"]:  # Added AzureOpenAI to the list
        protocol_options = ["Minion", "Minions", "Minions-MCP"]
        protocol = st.segmented_control(
            "Communication protocol", options=protocol_options, default="Minion"
        )
    else:
        # For providers that don't support all protocols, show a message and use the default
        st.info(f"The {selected_provider} provider only supports the Minion protocol.")

    # Add privacy mode toggle when Minion protocol is selected
    if protocol == "Minion":
        privacy_mode = st.toggle(
            "Privacy Mode",
            value=False,
            help="When enabled, worker responses will be filtered to remove potentially sensitive information",
        )
    else:
        privacy_mode = False

    if protocol == "Minions":
        use_bm25 = st.toggle(
            "Smart Retrieval",
            value=True,
            help="When enabled, only the most relevant chunks of context will be examined by minions, speeding up execution",
        )
    else:
        use_bm25 = False

    # Add MCP server selection when Minions-MCP is selected
    if protocol == "Minions-MCP":
        # Add disclaimer about mcp.json configuration
        st.warning(
            "**Important:** To use Minions-MCP, make sure your `mcp.json` file is properly configured with your desired MCP servers. "
        )

        # Initialize MCP config manager to get available servers
        mcp_config_manager = MCPConfigManager()
        available_servers = mcp_config_manager.list_servers()

        if available_servers:
            mcp_server_name = st.selectbox(
                "MCP Server",
                options=available_servers,
                index=0 if "filesystem" in available_servers else 0,
            )
            # Store the selected server name in session state
            st.session_state.mcp_server_name = mcp_server_name
        else:
            st.warning(
                "No MCP servers found in configuration. Please check your MCP configuration."
            )
            mcp_server_name = "filesystem"  # Default fallback
            st.session_state.mcp_server_name = mcp_server_name

    # Model Settings
    st.subheader("Model Settings")

    # Create two columns for local and remote model settings
    local_col, remote_col = st.columns(2)

    # Local model settings
    with local_col:
        st.markdown("### Local Model")
        st.image("assets/minion_resized.jpg", use_container_width=True)

        # Show different model options based on local provider selection
        if local_provider == "MLX":
            local_model_options = {
                "Llama-3.2-3B-Instruct-4bit (Recommended)": "mlx-community/Llama-3.2-3B-Instruct-4bit",
                "Qwen2.5-7B-8bit": "mlx-community/Qwen2.5-7B-8bit",
                "Qwen2.5-3B-8bit": "mlx-community/Qwen2.5-3B-8bit",
                "Llama-3.2-3B-Instruct-8bit": "mlx-community/Llama-3.2-3B-Instruct-8bit",
                "Llama-3.1-8B-Instruct": "mlx-community/Llama-3.1-8B-Instruct",
            }
        elif local_provider == "Cartesia-MLX":
            local_model_options = {
                "Llamba-8B-8bit (Recommended)": "cartesia-ai/Llamba-8B-8bit-mlx",
                "Llamba-1B-4bit": "cartesia-ai/Llamba-1B-4bit-mlx",
                "Llamba-3B-4bit": "cartesia-ai/Llamba-3B-4bit-mlx",
            }
        else:  # Ollama
            local_model_options = {
                "llama3.2 (Recommended)": "llama3.2",
                "llama3.1:8b (Recommended)": "llama3.1:8b",
                "llama3.2:1b": "llama3.2:1b",
                "phi4": "phi4",
                "qwen2.5:1.5b": "qwen2.5:1.5b",
                "qwen2.5:3b (Recommended)": "qwen2.5:3b",
                "qwen2.5:7b (Recommended)": "qwen2.5:7b",
                "qwen2.5:14b": "qwen2.5:14b",
                "mistral7b": "mistral7b",
                "deepseek-r1:1.5b": "deepseek-r1:1.5b",
                "deepseek-r1:7b": "deepseek-r1:7b",
                "deepseek-r1:8b": "deepseek-r1:8b",
            }

        local_model_display = st.selectbox(
            "Model", options=list(local_model_options.keys()), index=0
        )
        local_model_name = local_model_options[local_model_display]

        show_local_params = st.toggle(
            "Change defaults", value=False, key="local_defaults_toggle"
        )
        if show_local_params:
            local_temperature = st.slider(
                "Temperature", 0.0, 2.0, 0.0, 0.05, key="local_temp"
            )
            local_max_tokens_str = st.text_input(
                "Max tokens per turn", "4096", key="local_tokens"
            )
            try:
                local_max_tokens = int(local_max_tokens_str)
            except ValueError:
                st.error("Local Max Tokens must be an integer.")
                st.stop()
        else:
            # Set default temperature to 0.001 for Cartesia models
            local_temperature = 0.001 if local_provider == "Cartesia-MLX" else 0.0
            local_max_tokens = 4096

    # Remote model settings
    with remote_col:
        st.markdown("### Remote Model")
        st.image("assets/gru_resized.jpg", use_container_width=True)

        # If MLX is selected, use the same models for remote
        if selected_provider == "OpenAI":
            model_mapping = {
                "gpt-4o (Recommended)": "gpt-4o",
                "gpt-4o-mini": "gpt-4o-mini",
                "o3-mini": "o3-mini",
                "o1": "o1",
            }
            default_model_index = 0
        elif selected_provider == "AzureOpenAI":
            model_mapping = {
                "gpt-4o (Recommended)": "gpt-4o",
                "gpt-4": "gpt-4",
                "gpt-4-turbo": "gpt-4-turbo",
                "gpt-35-turbo": "gpt-35-turbo",
            }
            default_model_index = 0
        elif selected_provider == "OpenRouter":
            model_mapping = {
                "Claude 3.5 Sonnet (Recommended)": "anthropic/claude-3-5-sonnet",
                "Claude 3 Opus": "anthropic/claude-3-opus",
                "GPT-4o": "openai/gpt-4o",
                "Mistral Large": "mistralai/mistral-large",
                "Llama 3 70B": "meta-llama/llama-3-70b-instruct",
                "Gemini 1.5 Pro": "google/gemini-1.5-pro",
            }
            default_model_index = 0
        elif selected_provider == "Anthropic":
            model_mapping = {
                "claude-3-5-sonnet-latest (Recommended)": "claude-3-5-sonnet-latest",
                "claude-3-5-haiku-latest": "claude-3-5-haiku-latest",
                "claude-3-opus-latest": "claude-3-opus-latest",
            }
            default_model_index = 0
        elif selected_provider == "Together":
            model_mapping = {
                "DeepSeek-V3 (Recommended)": "deepseek-ai/DeepSeek-V3",
                "Qwen 2.5 72B (Recommended)": "Qwen/Qwen2.5-72B-Instruct-Turbo",
                "Meta Llama 3.1 405B (Recommended)": "meta-llama/Meta-Llama-3.1-405B-Instruct-Turbo",
                "DeepSeek-R1": "deepseek-ai/DeepSeek-R1",
                "Llama 3.3 70B": "meta-llama/Llama-3.3-70B-Instruct-Turbo",
                "QWQ-32B": "Qwen/QwQ-32B-Preview",
            }
            default_model_index = 0
        elif selected_provider == "Perplexity":
            model_mapping = {
                "sonar-pro (Recommended)": "sonar-pro",
                "sonar": "sonar",
                "sonar-reasoning": "sonar-reasoning",
                "sonar-reasoning-pro": "sonar-reasoning-pro",
                "sonar-deep-research": "sonar-deep-research",
            }
            default_model_index = 0
        elif selected_provider == "Groq":
            model_mapping = {
                "llama-3.3-70b-versatile (Recommended)": "llama-3.3-70b-versatile",
                "llama-3.3-70b-specdec": "llama-3.3-70b-specdec",
                "deepseek-r1-distill-llama-70b-specdec": "deepseek-r1-distill-llama-70b-specdec",
                "qwen-2.5-32b": "qwen-2.5-32b",
            }
            default_model_index = 0
        else:
            model_mapping = {}
            default_model_index = 0

        remote_model_display = st.selectbox(
            "Model",
            options=list(model_mapping.keys()),
            index=default_model_index,
            key="remote_model",
        )
        remote_model_name = model_mapping[remote_model_display]

        show_remote_params = st.toggle(
            "Change defaults", value=False, key="remote_defaults_toggle"
        )
        if show_remote_params:
            remote_temperature = st.slider(
                "Temperature", 0.0, 2.0, 0.0, 0.05, key="remote_temp"
            )
            remote_max_tokens_str = st.text_input(
                "Max Tokens", "4096", key="remote_tokens"
            )
            try:
                remote_max_tokens = int(remote_max_tokens_str)
            except ValueError:
                st.error("Remote Max Tokens must be an integer.")
                st.stop()
        else:
            remote_temperature = 0.0
            remote_max_tokens = 4096

# -------------------------
#   Main app layout
# -------------------------
# if protocol == "Minions":
#     st.title("Minions!")
# else:
#     st.title("Minion!")

st.subheader("Context")
text_input = st.text_area("Optionally paste text here", value="", height=150)

uploaded_files = st.file_uploader(
    "Or upload PDF / TXT (Not more than a 100 pages total!)",
    type=["txt", "pdf"],
    accept_multiple_files=True,
)


file_content = ""
if uploaded_files:
    all_file_contents = []
    total_size = 0
    file_names = []
    for uploaded_file in uploaded_files:
        try:
            file_type = uploaded_file.name.lower().split(".")[-1]
            current_content = ""
            file_names.append(uploaded_file.name)

            if file_type == "pdf":
                current_content = extract_text_from_pdf(uploaded_file.read()) or ""
            else:
                current_content = uploaded_file.getvalue().decode()

            if current_content:
                all_file_contents.append("\n--------------------")
                all_file_contents.append(
                    f"### Content from {uploaded_file.name}:\n{current_content}"
                )
                total_size += uploaded_file.size
        except Exception as e:
            st.error(f"Error processing file {uploaded_file.name}: {str(e)}")

    if all_file_contents:
        file_content = "\n".join(all_file_contents)
        # Create doc_metadata string
        doc_metadata = f"Input: {len(file_names)} documents ({', '.join(file_names)}). Total extracted text length: {len(file_content)} characters."
    else:
        doc_metadata = ""
else:
    doc_metadata = ""

if text_input and file_content:
    context = f"{text_input}\n## file upload:\n{file_content}"
    if doc_metadata:
        doc_metadata = (
            f"Input: Text input and {doc_metadata[6:]}"  # Remove "Input: " from start
        )
elif text_input:
    context = text_input
    doc_metadata = f"Input: Text input only. Length: {len(text_input)} characters."
else:
    context = file_content
padding = 8000
estimated_tokens = int(len(context) / 4 + padding) if context else 4096
num_ctx_values = [2048, 4096, 8192, 16384, 32768, 65536, 131072]
closest_value = min(
    [x for x in num_ctx_values if x >= estimated_tokens], default=131072
)
num_ctx = closest_value

if context:
    st.info(
        f"Extracted: {len(file_content)} characters. Ballpark estimated total tokens: {estimated_tokens - padding}"
    )

with st.expander("View Combined Context"):
    st.text(context)

# Add required context description
context_description = st.text_input(
    "One-sentence description of the context (Required)", key="context_description"
)

# -------------------------
#  Chat-like user input
# -------------------------
user_query = st.chat_input("Enter your query or request here...", key="persistent_chat")

# A container at the top to display final answer
final_answer_placeholder = st.empty()

if user_query:
    # Validate context description is provided
    if not context_description.strip():
        st.error(
            "Please provide a one-sentence description of the context before proceeding."
        )
        st.stop()

    with st.status(f"Running {protocol} protocol...", expanded=True) as status:
        try:
            # Initialize clients first (only once) or if protocol or providers have changed
            if (
                "local_client" not in st.session_state
                or "remote_client" not in st.session_state
                or "method" not in st.session_state
                or "current_protocol" not in st.session_state
                or "current_local_provider" not in st.session_state
                or st.session_state.current_protocol != protocol
                or st.session_state.current_local_provider != local_provider
            ):

                st.write(f"Initializing clients for {protocol} protocol...")

                # Get MCP server name if using Minions-MCP
                mcp_server_name = None
                if protocol == "Minions-MCP":
                    mcp_server_name = st.session_state.get(
                        "mcp_server_name", "filesystem"
                    )

                if local_provider == "Cartesia-MLX":
                    if local_temperature < 0.01:
                        local_temperature = 0.00001

                initialize_clients(
                    local_model_name,
                    remote_model_name,
                    selected_provider,
                    local_provider,
                    protocol,
                    local_temperature,
                    local_max_tokens,
                    remote_temperature,
                    remote_max_tokens,
                    provider_key,
                    num_ctx,
                    mcp_server_name=mcp_server_name,
                )
                # Store the current protocol and local provider in session state
                st.session_state.current_protocol = protocol
                st.session_state.current_local_provider = local_provider

            # Then run the protocol with pre-initialized clients
            output, setup_time, execution_time = run_protocol(
                user_query, context, doc_metadata, status, protocol, local_provider
            )

            status.update(
                label=f"{protocol} protocol execution complete!", state="complete"
            )

            # Display final answer at the bottom with enhanced styling
            st.markdown("---")  # Add a visual separator
            # render the oriiginal query
            st.markdown("## 🚀 Query")
            st.info(user_query)
            st.markdown("## 🎯 Final Answer")
            st.info(output["final_answer"])

            # Timing info
            st.header("Runtime")
            total_time = setup_time + execution_time
            # st.metric("Setup Time", f"{setup_time:.2f}s", f"{(setup_time/total_time*100):.1f}% of total")
            st.metric("Execution Time", f"{execution_time:.2f}s")

            # Token usage for both protocols
            if "local_usage" in output and "remote_usage" in output:
                st.header("Token Usage")
                local_total = (
                    output["local_usage"].prompt_tokens
                    + output["local_usage"].completion_tokens
                )
                remote_total = (
                    output["remote_usage"].prompt_tokens
                    + output["remote_usage"].completion_tokens
                )
                c1, c2 = st.columns(2)
                c1.metric(
                    f"{local_model_name} (Local) Total Tokens",
                    f"{local_total:,}",
                    f"Prompt: {output['local_usage'].prompt_tokens:,}, "
                    f"Completion: {output['local_usage'].completion_tokens:,}",
                )
                c2.metric(
                    f"{remote_model_name} (Remote) Total Tokens",
                    f"{remote_total:,}",
                    f"Prompt: {output['remote_usage'].prompt_tokens:,}, "
                    f"Completion: {output['remote_usage'].completion_tokens:,}",
                )
                # Convert to long format DataFrame for explicit ordering
                df = pd.DataFrame(
                    {
                        "Model": [
                            f"Local: {local_model_name}",
                            f"Local: {local_model_name}",
                            f"Remote: {remote_model_name}",
                            f"Remote: {remote_model_name}",
                        ],
                        "Token Type": [
                            "Prompt Tokens",
                            "Completion Tokens",
                            "Prompt Tokens",
                            "Completion Tokens",
                        ],
                        "Count": [
                            output["local_usage"].prompt_tokens,
                            output["local_usage"].completion_tokens,
                            output["remote_usage"].prompt_tokens,
                            output["remote_usage"].completion_tokens,
                        ],
                    }
                )
                st.bar_chart(df, x="Model", y="Count", color="Token Type")

                # Display cost information for OpenAI models
                if (selected_provider == "OpenAI" or selected_provider == "AzureOpenAI") and remote_model_name in OPENAI_PRICES:
                    st.header("Remote Model Cost")
                    pricing = OPENAI_PRICES[remote_model_name]
                    prompt_cost = (
                        output["remote_usage"].prompt_tokens / 1_000_000
                    ) * pricing["input"]
                    completion_cost = (
                        output["remote_usage"].completion_tokens / 1_000_000
                    ) * pricing["output"]
                    total_cost = prompt_cost + completion_cost

                    col1, col2, col3 = st.columns(3)
                    col1.metric(
                        "Prompt Cost",
                        f"${prompt_cost:.4f}",
                        f"{output['remote_usage'].prompt_tokens:,} tokens (at ${pricing['input']:.2f}/1M)",
                    )
                    col2.metric(
                        "Completion Cost",
                        f"${completion_cost:.4f}",
                        f"{output['remote_usage'].completion_tokens:,} tokens (at ${pricing['output']:.2f}/1M)",
                    )
                    col3.metric(
                        "Total Cost",
                        f"${total_cost:.4f}",
                        f"{remote_total:,} total tokens",
                    )

            # Display meta information for minions protocol
            if "meta" in output:
                st.header("Meta Information")
                for round_idx, round_meta in enumerate(output["meta"]):
                    st.subheader(f"Round {round_idx + 1}")
                    if "local" in round_meta:
                        st.write(f"Local jobs: {len(round_meta['local']['jobs'])}")
                    if "remote" in round_meta:
                        st.write(
                            f"Remote messages: {len(round_meta['remote']['messages'])}"
                        )

        except Exception as e:
            st.error(f"An error occurred: {str(e)}")<|MERGE_RESOLUTION|>--- conflicted
+++ resolved
@@ -3,17 +3,6 @@
 from minions.minions import Minions
 from minions.minions_mcp import SyncMinionsMCP, MCPConfigManager
 
-<<<<<<< HEAD
-from minions.clients.ollama import OllamaClient
-from minions.clients.openai import OpenAIClient
-from minions.clients.anthropic import AnthropicClient
-from minions.clients.together import TogetherClient
-from minions.clients.perplexity import PerplexityAIClient
-from minions.clients.openrouter import OpenRouterClient
-from minions.clients.groq import GroqClient
-from minions.clients.mlx_lm import MLXLMClient
-from minions.clients.azure_openai import AzureOpenAIClient
-=======
 from minions.clients import *
 
 # Check if MLXLMClient and CartesiaMLXClient are in the clients module
@@ -24,7 +13,6 @@
 print(f"MLXLMClient available: {mlx_available}")
 print(f"CartesiaMLXClient available: {cartesia_available}")
 
->>>>>>> ac2dfc25
 
 import os
 import time
@@ -397,17 +385,17 @@
         # Get Azure-specific parameters from environment variables
         azure_endpoint = os.getenv("AZURE_OPENAI_ENDPOINT")
         azure_api_version = os.getenv("AZURE_OPENAI_API_VERSION", "2024-02-15-preview")
-        
+
         # Show warning if endpoint is not set
         if not azure_endpoint:
             st.warning("Azure OpenAI endpoint not set. Please set the AZURE_OPENAI_ENDPOINT environment variable.")
             st.info("You can run the setup_azure_openai.sh script to configure Azure OpenAI settings.")
         else:
             st.success(f"Using Azure OpenAI endpoint: {azure_endpoint}")
-        
+
         # Use the API key from the UI if provided, otherwise use the one from environment variables
         azure_api_key = api_key if api_key else os.getenv("AZURE_OPENAI_API_KEY")
-        
+
         st.session_state.remote_client = AzureOpenAIClient(
             model_name=remote_model_name,
             temperature=remote_temperature,
@@ -671,11 +659,11 @@
     """Validate Azure OpenAI API key by checking if it's not empty."""
     if not api_key:
         return False, "API key is empty"
-    
+
     # Azure OpenAI keys are typically 32 characters long
     if len(api_key) < 10:  # Simple length check
         return False, "API key is too short"
-    
+
     # We can't make a test call here without the endpoint
     # So we just do basic validation
     return True, "API key format is valid"
